name = "HCubature"
uuid = "19dc6840-f33b-545b-b366-655c7e3ffd49"
version = "1.4.0"

[deps]
Combinatorics = "861a8166-3701-5b0c-9a16-15d98fcdc6aa"
DataStructures = "864edb3b-99cc-5e75-8d2d-829cb0a9cfe8"
LinearAlgebra = "37e2e46d-f89d-539d-b4ee-838fcccc9c8e"
QuadGK = "1fd47b50-473d-5c70-9696-f719f8f3bcdc"
StaticArrays = "90137ffa-7385-5640-81b9-e52037218182"

[compat]
<<<<<<< HEAD
Combinatorics = "1.0"
DataStructures = "≥ 0.15.0"
StaticArrays = "≥ 0.8.1"
julia = "1"
=======
DataStructures = "0.15, 0.16, 0.17, 0.18"
QuadGK = "2"
StaticArrays = "0.8, 0.9, 0.10, 0.11, 0.12, 1"
julia = "0.7, 1"
>>>>>>> 57d6d589

[extras]
Test = "8dfed614-e22c-5e08-85e1-65c5234f0b40"

[targets]
test = ["Test"]<|MERGE_RESOLUTION|>--- conflicted
+++ resolved
@@ -10,17 +10,11 @@
 StaticArrays = "90137ffa-7385-5640-81b9-e52037218182"
 
 [compat]
-<<<<<<< HEAD
+julia = "1"
 Combinatorics = "1.0"
-DataStructures = "≥ 0.15.0"
-StaticArrays = "≥ 0.8.1"
-julia = "1"
-=======
 DataStructures = "0.15, 0.16, 0.17, 0.18"
 QuadGK = "2"
 StaticArrays = "0.8, 0.9, 0.10, 0.11, 0.12, 1"
-julia = "0.7, 1"
->>>>>>> 57d6d589
 
 [extras]
 Test = "8dfed614-e22c-5e08-85e1-65c5234f0b40"
